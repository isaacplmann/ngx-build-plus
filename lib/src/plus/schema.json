{
  "title": "Webpack browser schema for Build Facade.",
  "description": "Browser target options",
  "properties": {
    "assets": {
      "type": "array",
      "description": "List of static application assets.",
      "default": [],
      "items": {
        "$ref": "#/definitions/assetPattern"
      }
    },
    "extraWebpackConfig": {
      "type": "string",
      "description": "Additional Webpack Config that gets merged with the default config."
    },
    "singleBundle": {
      "type": "boolean",
      "description": "Generate just one bundle",
      "default": false
    },
    "configHook": {
      "type": "string",
      "description": "es module exporting a configHook function (default export). Just used for ng build; not for ng serve",
      "default": ""
    },
<<<<<<< HEAD
=======
    "bundleStyles": {
      "type": "boolean",
      "description": "Used conjunction with 'singleBundle' to explizitly not bundle styles",
      "default": true
    },

>>>>>>> 20456a9f
    "main": {
      "type": "string",
      "description": "The name of the main entry-point file."
    },
    "polyfills": {
      "type": "string",
      "description": "The name of the polyfills file."
    },
    "tsConfig": {
      "type": "string",
      "description": "The name of the TypeScript configuration file."
    },
    "scripts": {
      "description": "Global scripts to be included in the build.",
      "type": "array",
      "default": [],
      "items": {
        "$ref": "#/definitions/extraEntryPoint"
      }
    },
    "styles": {
      "description": "Global styles to be included in the build.",
      "type": "array",
      "default": [],
      "items": {
        "$ref": "#/definitions/extraEntryPoint"
      }
    },
    "stylePreprocessorOptions": {
      "description": "Options to pass to style preprocessors.",
      "type": "object",
      "properties": {
        "includePaths": {
          "description": "Paths to include. Paths will be resolved to project root.",
          "type": "array",
          "items": {
            "type": "string"
          },
          "default": []
        }
      },
      "additionalProperties": false
    },
    "optimization": {
      "type": "boolean",
      "description": "Defines the optimization level of the build.",
      "default": false
    },
    "fileReplacements": {
      "description": "Replace files with other files in the build.",
      "type": "array",
      "items": {
        "$ref": "#/definitions/fileReplacement"
      },
      "default": []
    },
    "outputPath": {
      "type": "string",
      "description": "Path where output will be placed."
    },
    "aot": {
      "type": "boolean",
      "description": "Build using Ahead of Time compilation.",
      "default": false
    },
    "sourceMap": {
      "type": "boolean",
      "description": "Output sourcemaps.",
      "default": true
    },
    "vendorSourceMap": {
      "type": "boolean",
      "description": "Resolve vendor packages sourcemaps.",
      "default": false
    },
    "evalSourceMap": {
      "type": "boolean",
      "description": "Output in-file eval sourcemaps.",
      "default": false
    },
    "vendorChunk": {
      "type": "boolean",
      "description": "Use a separate bundle containing only vendor libraries.",
      "default": true
    },
    "commonChunk": {
      "type": "boolean",
      "description": "Use a separate bundle containing code used across multiple bundles.",
      "default": true
    },
    "baseHref": {
      "type": "string",
      "description": "Base url for the application being built."
    },
    "deployUrl": {
      "type": "string",
      "description": "URL where files will be deployed."
    },
    "verbose": {
      "type": "boolean",
      "description": "Adds more details to output logging.",
      "default": false
    },
    "progress": {
      "type": "boolean",
      "description": "Log progress to the console while building.",
      "default": true
    },
    "i18nFile": {
      "type": "string",
      "description": "Localization file to use for i18n."
    },
    "i18nFormat": {
      "type": "string",
      "description": "Format of the localization file specified with --i18n-file."
    },
    "i18nLocale": {
      "type": "string",
      "description": "Locale to use for i18n."
    },
    "i18nMissingTranslation": {
      "type": "string",
      "description": "How to handle missing translations for i18n."
    },
    "extractCss": {
      "type": "boolean",
      "description": "Extract css from global styles onto css files instead of js ones.",
      "default": false
    },
    "watch": {
      "type": "boolean",
      "description": "Run build when files change.",
      "default": false
    },
    "outputHashing": {
      "type": "string",
      "description": "Define the output filename cache-busting hashing mode.",
      "default": "none",
      "enum": [
        "none",
        "all",
        "media",
        "bundles"
      ]
    },
    "poll": {
      "type": "number",
      "description": "Enable and define the file watching poll time period in milliseconds."
    },
    "deleteOutputPath": {
      "type": "boolean",
      "description": "Delete the output path before building.",
      "default": true
    },
    "preserveSymlinks": {
      "type": "boolean",
      "description": "Do not use the real path when resolving modules.",
      "default": false
    },
    "extractLicenses": {
      "type": "boolean",
      "description": "Extract all licenses in a separate file, in the case of production builds only.",
      "default": true
    },
    "showCircularDependencies": {
      "type": "boolean",
      "description": "Show circular dependency warnings on builds.",
      "default": true
    },
    "buildOptimizer": {
      "type": "boolean",
      "description": "Enables @angular-devkit/build-optimizer optimizations when using the 'aot' option.",
      "default": false
    },
    "namedChunks": {
      "type": "boolean",
      "description": "Use file name for lazy loaded chunks.",
      "default": true
    },
    "subresourceIntegrity": {
      "type": "boolean",
      "description": "Enables the use of subresource integrity validation.",
      "default": false
    },
    "serviceWorker": {
      "type": "boolean",
      "description": "Generates a service worker config for production builds.",
      "default": false
    },
    "ngswConfigPath": {
      "type": "string",
      "description": "Path to ngsw-config.json."
    },
    "skipAppShell": {
      "type": "boolean",
      "description": "Flag to prevent building an app shell.",
      "default": false
    },
    "index": {
      "type": "string",
      "description": "The name of the index HTML file."
    },
    "statsJson": {
      "type": "boolean",
      "description": "Generates a 'stats.json' file which can be analyzed using tools such as: #webpack-bundle-analyzer' or https: //webpack.github.io/analyse.",
      "default": false
    },
    "forkTypeChecker": {
      "type": "boolean",
      "description": "Run the TypeScript type checker in a forked process.",
      "default": true
    },
    "lazyModules": {
      "description": "List of additional NgModule files that will be lazy loaded. Lazy router modules with be discovered automatically.",
      "type": "array",
      "items": {
        "type": "string"
      },
      "default": []
    },
    "budgets": {
      "description": "Budget thresholds to ensure parts of your application stay within boundaries which you set.",
      "type": "array",
      "items": {
        "$ref": "#/definitions/budget"
      },
      "default": []
    }
  },
  "additionalProperties": false,
  "required": [
    "outputPath",
    "index",
    "main",
    "tsConfig"
  ],
  "definitions": {
    "assetPattern": {
      "oneOf": [
        {
          "type": "object",
          "properties": {
            "glob": {
              "type": "string",
              "description": "The pattern to match."
            },
            "input": {
              "type": "string",
              "description": "The input path dir in which to apply 'glob'. Defaults to the project root."
            },
            "output": {
              "type": "string",
              "description": "Absolute path within the output."
            }
          },
          "additionalProperties": false,
          "required": [
            "glob",
            "input",
            "output"
          ]
        },
        {
          "type": "string"
        }
      ]
    },
    "fileReplacement": {
      "oneOf": [
        {
          "type": "object",
          "properties": {
            "src": {
              "type": "string"
            },
            "replaceWith": {
              "type": "string"
            }
          },
          "additionalProperties": false,
          "required": [
            "src",
            "replaceWith"
          ]
        },
        {
          "type": "object",
          "properties": {
            "replace": {
              "type": "string"
            },
            "with": {
              "type": "string"
            }
          },
          "additionalProperties": false,
          "required": [
            "replace",
            "with"
          ]
        }
      ]
    },
    "extraEntryPoint": {
      "oneOf": [
        {
          "type": "object",
          "properties": {
            "input": {
              "type": "string",
              "description": "The file to include."
            },
            "bundleName": {
              "type": "string",
              "description": "The bundle name for this extra entry point."
            },
            "lazy": {
              "type": "boolean",
              "description": "If the bundle will be lazy loaded.",
              "default": false
            }
          },
          "additionalProperties": false,
          "required": [
            "input"
          ]
        },
        {
          "type": "string",
          "description": "The file to include."
        }
      ]
    },
    "budget": {
      "type": "object",
      "properties": {
        "type": {
          "type": "string",
          "description": "The type of budget.",
          "enum": [
            "all",
            "allScript",
            "any",
            "anyScript",
            "bundle",
            "initial"
          ]
        },
        "name": {
          "type": "string",
          "description": "The name of the bundle."
        },
        "baseline": {
          "type": "string",
          "description": "The baseline size for comparison."
        },
        "maximumWarning": {
          "type": "string",
          "description": "The maximum threshold for warning relative to the baseline."
        },
        "maximumError": {
          "type": "string",
          "description": "The maximum threshold for error relative to the baseline."
        },
        "minimumWarning": {
          "type": "string",
          "description": "The minimum threshold for warning relative to the baseline."
        },
        "minimumError": {
          "type": "string",
          "description": "The minimum threshold for error relative to the baseline."
        },
        "warning": {
          "type": "string",
          "description": "The threshold for warning relative to the baseline (min & max)."
        },
        "error": {
          "type": "string",
          "description": "The threshold for error relative to the baseline (min & max)."
        }
      },
      "additionalProperties": false,
      "required": [
        "type"
      ]
    }
  }
}<|MERGE_RESOLUTION|>--- conflicted
+++ resolved
@@ -24,15 +24,13 @@
       "description": "es module exporting a configHook function (default export). Just used for ng build; not for ng serve",
       "default": ""
     },
-<<<<<<< HEAD
-=======
+
     "bundleStyles": {
       "type": "boolean",
       "description": "Used conjunction with 'singleBundle' to explizitly not bundle styles",
       "default": true
     },
 
->>>>>>> 20456a9f
     "main": {
       "type": "string",
       "description": "The name of the main entry-point file."
