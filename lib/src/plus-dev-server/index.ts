import { Path, getSystemPath, virtualFs } from '@angular-devkit/core';
import * as path from 'path';
import * as fs from 'fs';
import { ConfigHookFn } from '../ext/hook';
import { loadHook } from '../ext/load-hook';

import { DevServerBuilder as DevServerBuilderBase, BrowserBuilderSchema as BrowserBuilderSchemaBase   } from '@angular-devkit/build-angular';
const webpackMerge = require('webpack-merge');

export interface BrowserBuilderSchema extends BrowserBuilderSchemaBase {
  extraWebpackConfig: string;
  singleBundle: boolean;
  bundleStyles: boolean;
  configHook: string;
}

export class PlusDevServerBuilder extends DevServerBuilderBase {

  private localOptions: any;

  run(builderConfig: any): any {
        this.localOptions = builderConfig.options;
    return super.run(builderConfig);
  }

  buildWebpackConfig(root: Path, projectRoot: Path, host: virtualFs.Host<fs.Stats>, browserOptions: BrowserBuilderSchema): any {

    let config = super.buildWebpackConfig(root, projectRoot, host, browserOptions);

    if (this.localOptions.singleBundle) {
      delete config.entry.polyfills;
<<<<<<< HEAD
      delete config.entry.styles;
      delete config.optimization.runtimeChunk;
      delete config.optimization.splitChunks;
=======
      delete config.optimization;
>>>>>>> 56e1257d
    }

    if (this.localOptions.singleBundle && this.localOptions.bundleStyles !== false) {
      delete config.entry.styles;
    }

    if (this.localOptions.extraWebpackConfig) {
      const filePath = path.resolve(getSystemPath(projectRoot), this.localOptions.extraWebpackConfig);
      const additionalConfig = require(filePath);
      config = webpackMerge([config, additionalConfig]);
    }

    if (this.localOptions.configHook) {
      const hook = loadHook<ConfigHookFn>(this.localOptions.configHook);
      config = hook(config);
    }

    return config;
  }

  _buildServerConfig(root, projectRoot, options, browserOptions) {
    let devServerConfig = super._buildServerConfig(root, projectRoot, options, browserOptions);

    if (this.localOptions.extraWebpackConfig) {
      const filePath = path.resolve(core_1.getSystemPath(projectRoot), this.localOptions.extraWebpackConfig);
      const additionalConfig = require(filePath).devServer || {};
      devServerConfig = webpackMerge([devServerConfig, additionalConfig]);
    }

    return devServerConfig;
  }
}

export default PlusDevServerBuilder;<|MERGE_RESOLUTION|>--- conflicted
+++ resolved
@@ -29,13 +29,10 @@
 
     if (this.localOptions.singleBundle) {
       delete config.entry.polyfills;
-<<<<<<< HEAD
+
       delete config.entry.styles;
       delete config.optimization.runtimeChunk;
       delete config.optimization.splitChunks;
-=======
-      delete config.optimization;
->>>>>>> 56e1257d
     }
 
     if (this.localOptions.singleBundle && this.localOptions.bundleStyles !== false) {
